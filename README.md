# Tana MCP Server

A [Model Context Protocol (MCP)](https://modelcontextprotocol.io/) server that connects to [Tana's Input API](https://tana.inc/docs/input-api), allowing Large Language Models (LLMs) and other MCP clients to create and manipulate data in Tana workspaces.

<a href="https://glama.ai/mcp/servers/r6v3135zsm">
  <img width="380" height="200" src="https://glama.ai/mcp/servers/r6v3135zsm/badge" alt="Tana Server MCP server" />
</a>

## Features

This MCP server provides comprehensive access to Tana's Input API with:

### 📖 **Read-Like Resources** (NEW!)
Work within Tana's current POST-only API constraints by providing read-like functionality:

```javascript
// ✅ Query your created nodes
query_mirror({ category: "tasks", limit: 10 })

// ✅ Access scraped public content  
add_publish_page("my-notes", "https://tana.pub/your-public-page")
get_publish_page("my-notes")

// ✅ Browse via resources
// tana://mirror/tasks - Local mirror of your tasks
// tana://publish/my-notes - Scraped public content
```

**Key Benefits:**
- **🗄️ Local mirror**: Automatically stores copies of nodes you create for querying
- **🌐 Public content**: Scrape Tana Publish pages for read-only context
- **📊 Rich queries**: Filter by category, supertag, date with full JSON responses
- **🔗 MCP resources**: Browse data via `tana://mirror/*` and `tana://publish/*` URIs

### 🎯 **Schema-Aware Smart Capture**
Transform your Tana workflow from manual ID management to human-readable, type-safe tools:

```javascript
// ❌ Before: Manual ID management
create_plain_node({
  name: "Review budget",
  supertags: [{ 
    id: "task-supertag-id-123",
    fields: {
      "priority-field-id-222": "high",
      "due-date-field-id-111": "2024-01-31"
    }
  }]
})

// ✅ After: Schema-based approach  
create_task({
  title: "Review budget",
  priority: "high",
  due_date: "2024-01-31"
})
```

**Key Benefits:**
- **🏷️ Human-readable names**: Use "priority" instead of "field-id-abc123"
- **✅ Automatic validation**: Dates, URLs, enums validated automatically
- **🛡️ Type safety**: Input validation prevents API errors
- **🔄 Dynamic tools**: Define schemas once, get typed tools instantly
- **💬 Conversational prompts**: Natural language interaction with your schemas

**👉 [Get started in 5 minutes](./QUICK-START.md) | [Full schema guide](./SCHEMA-GUIDE.md)**

### 🔍 **Dry-Run Mode** (NEW!)
Preview and debug any operation before executing:

```javascript
// ✅ See exactly what would be sent to Tana's API
create_plain_node({
  name: "My Task",
  dry_run: true  // Returns JSON payload + chunking plan without writing
})
```

**Key Benefits:**
- **🛡️ Safe preview**: See exact API payload before writing
- **🐛 Debug schemas**: Perfect for troubleshooting malformed data  
- **📊 Chunking insights**: Understand how large requests get split
- **📋 Documentation**: Generate valid API examples

### 🛠️ Core Tools (20+ available)
- **create_plain_node**: Create basic text nodes with optional supertags (`dry_run` supported)
- **create_reference_node**: Create nodes that reference existing nodes (`dry_run` supported)
- **create_date_node**: Create date nodes with ISO 8601 formatted dates (`dry_run` supported)
- **create_url_node**: Create URL nodes for web links (`dry_run` supported)
- **create_checkbox_node**: Create checkbox nodes for tasks and toggleable items
- **create_file_node**: Create file nodes with base64-encoded file data
- **upload_file**: Upload files from local paths, URLs, or raw bytes with auto-detection (`dry_run` supported)
- **create_field_node**: Create field nodes under target nodes with specific attributes
<<<<<<< HEAD
- **create_node_structure**: Build complex nested node hierarchies with children and fields (`dry_run` supported)
- **set_node_name**: Update the name of existing nodes (`dry_run` supported)
=======
- **create_node_structure**: Build complex nested node hierarchies with children and fields
- **set_node_name**: Update the name of existing nodes
- **rename**: Simple wrapper for renaming nodes
- **append_children**: Append multiple child nodes to existing targets (INBOX, SCHEMA, etc.)
>>>>>>> 828e888d
- **create_supertag**: Create new supertag definitions in your workspace
- **create_field**: Create new field definitions in your workspace

#### 🎯 Schema-Aware Smart Capture (NEW!)
- **Dynamic tool generation**: Define supertag schemas once, get typed tools like `create_task`, `create_person`
- **Name→ID mapping**: Use human-readable names instead of workspace IDs
- **Input validation**: Automatic validation and normalization of dates, URLs, booleans
- **Schema management**: `add_schema`, `update_mappings`, `get_schemas`, `get_config` tools

#### 📖 Read-Like Resources (NEW!)
- **query_mirror**: Query local mirror of nodes created by this server
- **get_mirror_stats**: Get statistics about local mirror storage
- **add_publish_page**: Monitor Tana Publish pages for read-only content
- **remove_publish_page**: Stop monitoring a publish page
- **scrape_publish_page**: Manually scrape a publish page
- **get_publish_page**: Get cached content from a scraped publish page

*See [API.md](./API.md) for detailed documentation of all tools with parameters and examples.*
*See [SCHEMA-GUIDE.md](./SCHEMA-GUIDE.md) for the complete schema-aware functionality guide.*

### 💬 Prompts (4+ templates)
- **create-task**: Interactive task creation with due dates, priorities, and assignments
- **create-project**: Complete project structures with goals, milestones, and team members
- **create-meeting-notes**: Formatted meeting notes with attendees, agenda, and action items
- **create-knowledge-entry**: Organized knowledge entries with categories, sources, and related topics
- **Schema-generated prompts**: Dynamic prompts created from your supertag schemas

*Prompts provide interactive templates for common use cases. Schema-based prompts adapt to your workspace structure.*

### 📚 Resources (8+ available)
- **api-docs** (`tana://api/documentation`): Complete Tana Input API reference
- **node-types** (`tana://reference/node-types`): Detailed guide to all supported node types
- **examples** (`tana://examples/common-patterns`): Common usage patterns and best practices
- **server-info** (`tana://info`): Current server status and configuration details
- **mirror-tasks** (`tana://mirror/tasks`): Local mirror of task/boolean nodes created by this server
- **mirror-projects** (`tana://mirror/projects`): Local mirror of project nodes created by this server  
- **mirror-notes** (`tana://mirror/notes`): Local mirror of general notes created by this server
- **mirror-stats** (`tana://mirror/stats`): Statistics about the local mirror storage
- **publish-index** (`tana://publish/`): Index of configured Tana Publish pages

*Resources provide built-in documentation and read-like access to your data within current API constraints.*

## Quick Reference

### Schema-Aware Tools (NEW!)
- `add_schema`: Define supertag schemas to generate typed tools
- `update_mappings`: Map human-readable names to workspace IDs
- `create_[schema_name]`: Auto-generated tools from your schemas
- `get_schemas`, `get_config`: Manage your schema configuration

### Most Common Tools
- `create_plain_node`: Create basic text nodes
- `create_node_structure`: Build complex hierarchies
- `create_checkbox_node`: Create tasks/todos
- `set_node_name`: Update existing nodes

### Prompt Templates
- `create-task`: Interactive task creation
- `create-project`: Project setup wizard
- `create-meeting-notes`: Meeting documentation
- `create-knowledge-entry`: Knowledge base entries

*For complete tool documentation with parameters and examples, see [API.md](./API.md)*

## Requirements

- Node.js 18 or higher
- A Tana workspace with API access enabled
- Tana API token (generated from Tana settings)

## Installation

### Global Installation (Recommended)

```bash
npm install -g tana-mcp
```

### Local Installation

```bash
npm install tana-mcp
```

## Configuration

### Claude Desktop

Add this to your Claude Desktop configuration file:

**macOS**: `~/Library/Application Support/Claude/claude_desktop_config.json`  
**Windows**: `%APPDATA%\Claude\claude_desktop_config.json`

```json
{
  "mcpServers": {
    "tana-mcp": {
      "command": "npx",
      "args": ["-y", "tana-mcp"],
      "env": {
        "TANA_API_TOKEN": "your-api-token-here"
      }
    }
  }
}
```

### Raycast

1. Install the MCP extension in Raycast
2. Open "Manage MCP Servers" command
3. Add a new server with this configuration:

```json
{
  "tana-mcp": {
    "command": "npx",
    "args": ["-y", "tana-mcp"],
    "env": {
      "TANA_API_TOKEN": "your-api-token-here"
    }
  }
}
```

### Other MCP Clients

For other MCP-compatible clients, use:
- **Command**: `npx -y tana-mcp` (or `tana-mcp` if installed globally)
- **Environment**: `TANA_API_TOKEN=your-api-token-here`

## Getting Your Tana API Token

1. Open Tana in your browser
2. Go to Settings → API tokens
3. Create a new token with appropriate permissions
4. Copy the token and add it to your MCP client configuration

## Usage Examples

Once configured, you can interact with Tana through your MCP client:

### 🎯 Schema-Aware Examples (Recommended)

After setting up schemas ([Quick Start Guide](./QUICK-START.md)):

```
Create a task "Review Q4 budget" with high priority due next Friday
```
→ Uses `create_task` tool with validation and proper field mapping

```
Create a person named "John Doe" with email john@company.com
```
→ Uses `create_person` tool with email validation

```
Use the create-task prompt to plan my week
```
→ Interactive conversation for task creation

### 📖 Read-Like Examples (NEW!)

After creating nodes, query your local mirror:

```
Query my recent tasks created in the last week
```
→ Uses `query_mirror` tool to find tasks from local storage

```
Show me all my project nodes
```
→ Uses `query_mirror` with category filter for projects

```
Add my public Tana page for reference: https://tana.pub/my-knowledge-base
```
→ Uses `add_publish_page` to monitor public content for context

```
Get content from my public knowledge base
```
→ Uses `get_publish_page` to retrieve scraped content

### 📝 Basic Examples

For direct tool usage:

### Creating a Simple Node
```
Create a new node titled "Project Ideas" in my Tana workspace
```

### Creating a Task
```
Create a task "Review Q4 budget" with high priority due next Friday
```

### Creating a Project Structure
```
Create a project called "Website Redesign" with milestones for design, development, and launch
```

### Using Prompts
MCP clients that support prompts can use templates like:
- `create-task` - Interactive task creation
- `create-project` - Structured project setup
- `create-meeting-notes` - Meeting documentation
- `create-knowledge-entry` - Knowledge base entries

## API Limitations

- Maximum 100 nodes per request
- Rate limit: 1 request per second per token
- Payload size: 5000 characters maximum
- Workspace limit: 750,000 nodes

## Documentation

### 📖 User Guides
- **[🚀 Quick Start Guide](./QUICK-START.md)**: Get schema-aware functionality working in 5 minutes
- **[📋 Schema Guide](./SCHEMA-GUIDE.md)**: Complete guide to schema-aware functionality
- **[🔧 Troubleshooting](./TROUBLESHOOTING.md)**: Solutions for common issues and problems
- **[📚 API Reference](./API.md)**: Comprehensive documentation of all tools, prompts, and resources

### 👨‍💻 Developer Resources  
- **[🛠️ Developer Guide](./DEVELOPER-GUIDE.md)**: Extend and contribute to schema functionality
- **[🏗️ Development Setup](./DEVELOPMENT.md)**: Architecture, setup, and contribution guidelines
- **[🤝 Contributing Guide](./CONTRIBUTING.md)**: How to contribute code, documentation, and bug reports
- **[🏛️ Architecture Overview](./ARCHITECTURE.md)**: System design and component interactions

### 💡 Examples & References
- **[📁 Examples](./examples/)**: Usage examples and common patterns
- **[📄 Changelog](./CHANGELOG.md)**: Version history and release notes

## Development

### Building from Source

```bash
git clone https://github.com/tim-mcdonnell/tana-mcp.git
cd tana-mcp
npm install
npm run build
```

### Running in Development

```bash
TANA_API_TOKEN=your-token npm run dev
```

## Troubleshooting

### "Missing expected parameter key: items" (Raycast)
This error was fixed in v1.2.0. Please update to the latest version.

### Connection Issues
- Verify your API token is correct
- Check that your workspace hasn't exceeded the 750k node limit
- Ensure you're not exceeding the rate limit (1 request/second)

### Node Creation Failures
- Verify the target node ID exists (if specified)
- Check that supertag/field IDs are valid for your workspace
- Ensure payload is under 5000 characters

## Contributing

We welcome contributions! Please see our [Developer Guide](./DEVELOPMENT.md) for:

- Development setup and workflow
- Architecture overview and code organization  
- Guidelines for adding new tools and features
- Testing and code quality standards
- How to submit pull requests

For issues and feature requests, please use the [GitHub Issues](https://github.com/tim-mcdonnell/tana-mcp/issues) page.

## License

MIT License - see LICENSE file for details

## Support

For issues and feature requests, please use the [GitHub Issues](https://github.com/tim-mcdonnell/tana-mcp/issues) page.<|MERGE_RESOLUTION|>--- conflicted
+++ resolved
@@ -91,15 +91,10 @@
 - **create_file_node**: Create file nodes with base64-encoded file data
 - **upload_file**: Upload files from local paths, URLs, or raw bytes with auto-detection (`dry_run` supported)
 - **create_field_node**: Create field nodes under target nodes with specific attributes
-<<<<<<< HEAD
 - **create_node_structure**: Build complex nested node hierarchies with children and fields (`dry_run` supported)
 - **set_node_name**: Update the name of existing nodes (`dry_run` supported)
-=======
-- **create_node_structure**: Build complex nested node hierarchies with children and fields
-- **set_node_name**: Update the name of existing nodes
 - **rename**: Simple wrapper for renaming nodes
 - **append_children**: Append multiple child nodes to existing targets (INBOX, SCHEMA, etc.)
->>>>>>> 828e888d
 - **create_supertag**: Create new supertag definitions in your workspace
 - **create_field**: Create new field definitions in your workspace
 
